import numpy as np
import pandas as pd
import logging


def stock_code_to_num(x, ndigits=5, ignorestring='DCGS'):
    """
    :param x: a stock code
    :param ndigits: the number of digits we might expect at the start of the code
    :param ignorestring: string to ignore within the code
    :return: an integer
    """
<<<<<<< HEAD
    s = str(x).strip(ignorestring)
=======
    s = str(x)
    if s.startswith(ignorestring):
        s = s[len(ignorestring):]
>>>>>>> 44466c0c
    try:
        five_digits = s[:ndigits]
        last_bit = "".join(str(ord(c)) for c in s[ndigits:])
        return int(last_bit + five_digits)
    except ValueError:
        logging.debug(x)
        return 0


def is_invalid(datapoint):
    """
    :param datapoint: a datapoint from the UCI opensource data
    we weed out negative quantities and zero prices.
    There are a bunch of duff Stock Codes corresponding to postage, etc.
    There are also a small number of idiosyncratic cases: 'DCGS0066N', 'DCGSSBOY', 'DCGSSGIRL', 'SP1002'
    Sometimes, the description contains information indicating that this is not describing a real purchase
    :return: whether this is a valid datapoint to process into the raw files
    """

    if datapoint['Quantity'] < 0:
        return True

    if datapoint['Price'] == 0:
        return True

    for s in ('POST', 'DOT', 'gift', 'TEST', 'BANK CHARGES', 'ADJUST',
              'PADS', 'AMAZONFEE', 'DCGS0066N', 'DCGSSBOY', 'DCGSSGIRL', 'SP1002'):
        if s in str(datapoint['StockCode']):
            return True

    if datapoint['Description'] in ('Discount', 'Manual', 'SAMPLES', 'Adjust bad debt', 'update'):
        return True

    return False


def customer_code(datapoint):
    """
    :param datapoint: row of a pandas dataframe containing the UCI retail dataset
    :return: customer code as integer
    """
    c = datapoint['Customer ID']
    if type(c) == float and np.isnan(c):
        return 0
    return int(c)


def invalid_series(datf):
    """
    :param datf:
    :return: boolean Series saying whether each item in the dataframe is_invalid()
    """
    return pd.Series([is_invalid(row) for index, row in datf.iterrows()])


def invoice_df(df, invalid_series=None):
    """
    :param df: original dataframe from UCI
    :param invalid_series: boolean Series saying whether each item in the dataframe is_invalid()
    :return: a dataframe with one row per invoice
    """
    df = df.copy()
    if invalid_series is not None:
        df = df.loc[~invalid_series]
    df['Cost'] = df.Price * df.Quantity
    df['Hour'] = df.InvoiceDate.dt.hour
    df['Month'] = df.InvoiceDate.dt.month
    df['Year'] = df.InvoiceDate.dt.year

    gb = df.groupby('Invoice')

    def words(ts):
        s = ts.apply(str).str.cat(sep=' ', na_rep='-')
        return set(s.strip().split(' ')) - {'', ' ', '  ', ' ,'}

    invoices = pd.concat([gb['Customer ID'].max(),
                          gb.StockCode.count(),
                          gb.Quantity.sum(),
                          gb.Cost.sum(),
                          gb.Hour.max(),
                          gb.Month.max() + gb.Year.max() * 100,
                          gb.Description.apply(words),
                          gb.Country.max()],
                         axis=1)

    invoices.columns = (['customer',
                         'codes_in_invoice',
                         'items_in_invoice',
                         'invoice_spend',
                         'hour', 'month', 'words', 'country'])

    invoices['words_per_item'] = invoices.words.apply(len) / invoices.codes_in_invoice

    return invoices


def stockcode_df(df, invalid_series=None):
    """
    :param df: original dataframe from UCI
    :param invalid_series: boolean Series saying whether each item in the dataframe is_invalid()
    :return: a dataframe with one row per stock code
    """
    df = df.copy()
    df['Cost'] = df.Price * df.Quantity
    if invalid_series is not None:
        df = df.loc[~invalid_series]

    gb = df.groupby('StockCode')

    stockcodes = pd.concat([gb['Customer ID'].nunique(),
                            gb.Invoice.nunique(),
                            gb.Quantity.sum(),
                            gb.Description.apply(lambda x: x.iloc[0]),
                            gb.Price.max(),
                            gb.Price.min(),
                            gb.Cost.sum() / gb.Quantity.sum(),
                            gb.Price.std()
                            ],
                           axis=1)

    stockcodes.columns = (['customers_buying_this_code',
                           'invoices_with_this_code',
                           'n_units_sold',
                           'description',
                           'max_price',
                           'min_price',
                           'mean_price',
                           'stdev_price'])

    return stockcodes


def thin_df(df, max_stock_codes, min_customers, invalid_series):
    """
    :param df: dataframe of the open source UCI dataset
    :param max_stock_codes: if an invoice has more than this many separate stock codes, exclude it
    :param min_customers: if a stock code has fewer than this many customers in the data, exclude it
    :param invalid_series: boolean Series saying whether each item in the dataframe is_invalid()
    :return:
    """
    inv = invoice_df(df, invalid_series=invalid_series)
    stockcodes = stockcode_df(df, invalid_series=invalid_series)

    df_inv = pd.merge(df[~invalid_series], inv, left_on='Invoice', right_index=True)
    df_is = pd.merge(df_inv, stockcodes, left_on='StockCode', right_index=True)

    df_thin = df_is.copy()

    if max_stock_codes > 0:
        df_thin = df_thin[df_thin['codes_in_invoice'] < max_stock_codes]
        logging.info(f"Removed invoices with more than {max_stock_codes} different stock codes.")
        logging.info(f"{len(df_bp) - len(df_thin)} rows removed from a dataset of {len(df_bp)} rows")

    if min_customers > 0:
        orig_len = len(df_thin)
        df_thin = df_thin[df_thin['customers_buying_this_code'] > min_customers]
        logging.info(f"Removed stock codes with fewer than {min_customers} different purchasers.")
        logging.info(f"{orig_len - len(df_thin)} rows removed from a dataset of {orig_len} rows")

    df_thin.sort_index(inplace=True)

    return df_thin[df.columns]<|MERGE_RESOLUTION|>--- conflicted
+++ resolved
@@ -10,13 +10,9 @@
     :param ignorestring: string to ignore within the code
     :return: an integer
     """
-<<<<<<< HEAD
-    s = str(x).strip(ignorestring)
-=======
     s = str(x)
     if s.startswith(ignorestring):
         s = s[len(ignorestring):]
->>>>>>> 44466c0c
     try:
         five_digits = s[:ndigits]
         last_bit = "".join(str(ord(c)) for c in s[ndigits:])
